--- conflicted
+++ resolved
@@ -4,40 +4,14 @@
 from pyhap.accessory import Accessory, Bridge
 from pyhap.const import STANDALONE_AID
 
-<<<<<<< HEAD
-
-class TestAccessory:
-
-    def test_init(self):
-        accessory.Accessory('Test Accessory')
-=======
 
 # #### Accessory ######
 # execute with `-k acc`
 # #####################
->>>>>>> 90e3a376
 
 def test_acc_init(mock_driver):
     Accessory(mock_driver, 'Test Accessory')
 
-<<<<<<< HEAD
-    def test_set_services_compatible(self):
-        """Test deprecated method _set_services."""
-        class A(accessory.Accessory):
-            def _set_services(self):
-                super()._set_services()
-                s = loader.get_loader().get_service("TemperatureSensor")
-                self.add_service(s)
-                assert self.get_service("AccessoryInformation") is not None
-        a = A("Test Accessory")
-        assert a.get_service("TemperatureSensor") is not None
-
-
-class TestBridge(TestAccessory):
-
-    def test_init(self):
-        accessory.Bridge('Test Bridge')
-=======
 
 def test_acc_publish_no_broker(mock_driver):
     acc = Accessory(mock_driver, 'Test Accessory')
@@ -46,7 +20,6 @@
     acc.add_service(service)
     char.set_value(25, should_notify=True)
 
->>>>>>> 90e3a376
 
 def test_acc_set_services_compatible(mock_driver):
     """Test deprecated method _set_services."""
@@ -82,26 +55,6 @@
     acc = Accessory(mock_driver, 'Test Accessory', aid=STANDALONE_AID)
     with pytest.raises(ValueError):
         bridge.add_accessory(acc)
-<<<<<<< HEAD
-        acc2 = accessory.Accessory('Test Accessory 2')
-        bridge.add_accessory(acc2)
-        assert acc2.aid != accessory.STANDALONE_AID and acc2.aid != acc.aid
-
-    def test_n_add_accessory_bridge_aid(self):
-        bridge = accessory.Bridge('Test Bridge')
-        acc = accessory.Accessory(
-            'Test Accessory', aid=accessory.STANDALONE_AID)
-        with pytest.raises(ValueError):
-            bridge.add_accessory(acc)
-
-    def test_n_add_accessory_dup_aid(self):
-        bridge = accessory.Bridge('Test Bridge')
-        acc_1 = accessory.Accessory('Test Accessory 1', aid=2)
-        acc_2 = accessory.Accessory('Test Accessory 2', aid=acc_1.aid)
-        bridge.add_accessory(acc_1)
-        with pytest.raises(ValueError):
-            bridge.add_accessory(acc_2)
-=======
 
 
 def test_bridge_n_add_accessory_dup_aid(mock_driver):
@@ -110,5 +63,4 @@
     acc_2 = Accessory(mock_driver, 'Test Accessory 2', aid=acc_1.aid)
     bridge.add_accessory(acc_1)
     with pytest.raises(ValueError):
-        bridge.add_accessory(acc_2)
->>>>>>> 90e3a376
+        bridge.add_accessory(acc_2)